--- conflicted
+++ resolved
@@ -34,13 +34,8 @@
 Image = jnp.ndarray
 Params = struct.PyTreeNode
 
-<<<<<<< HEAD
-TimestepCallFn = Callable[[Timestep, Params], None]
-RenderFn = Callable[[Timestep], Image]
-=======
 TimestepCallFn = Callable[[TimeStep], None]
 RenderFn = Callable[[TimeStep], Image]
->>>>>>> 8f317a16
 
 DisplayFn = Callable[["Stage", ui.element, TimeStep], None]
 
@@ -426,14 +421,7 @@
 
         # NEW EPISODE
         timestep = self.web_env.reset(rng, self.env_params)
-<<<<<<< HEAD
-        return self.state_cls(timestep=timestep).replace(
-            nepisodes=1,
-            nsteps=1,
-        )
-=======
         return self.state_cls(timestep=timestep)
->>>>>>> 8f317a16
 
     async def activate(self, container: ui.element):
         """
